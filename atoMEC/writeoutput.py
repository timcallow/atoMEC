--- conflicted
+++ resolved
@@ -458,15 +458,8 @@
 
         for i in range(config.spindims):
 
-<<<<<<< HEAD
-            occnums_tot = orbitals.occnums_w
-
-            # truncate the table to include only one unbound state in each direction
-
-=======
             # truncate the table otherwise it becomes too large
 
->>>>>>> ae63115f
             lmax_new = min(config.lmax, 8)
             nmax_new = min(config.nmax, 5)
 
@@ -476,25 +469,6 @@
             RowIDs = [*range(lmax_new)]
             RowIDs[0] = "l=0"
 
-<<<<<<< HEAD
-            if config.bc != "bands":
-                occnums_new = orbitals.occnums_w[0, i, :lmax_new, :nmax_new]
-                eigvals_new = orbitals.eigvals[0, i, :lmax_new, :nmax_new]
-
-            else:
-                occnums_new = orbitals.eigvals_min[i, :lmax_new, :nmax_new]
-                eigvals_new = orbitals.eigvals_max[i, :lmax_new, :nmax_new]
-
-            # the eigenvalue table
-            eigval_tbl += (
-                tabulate.tabulate(
-                    eigvals_new,
-                    headers,
-                    tablefmt="presto",
-                    showindex=RowIDs,
-                    floatfmt="7.3f",
-                    stralign="right",
-=======
             if config.bc == "bands":
                 eigvals_list = [orbitals.eigvals_min, orbitals.eigvals_max]
             else:
@@ -514,7 +488,6 @@
                         stralign="right",
                     )
                     + dblspc
->>>>>>> ae63115f
                 )
 
             # sum up the occupation numbers over each band
@@ -644,35 +617,21 @@
     -------
     None
     """
-<<<<<<< HEAD
-
-    data_tot = np.array([])
-    for sp in range(config.spindims):
-=======
     data_tot = np.array([])
     for sp in range(config.spindims):
         # flatten out the relevant matrices
         # and sort by energy eigenvalue
->>>>>>> ae63115f
         eigs_sp = orbitals.eigvals[:, sp].flatten()
         idr = np.argsort(eigs_sp)
         eigs_sp = eigs_sp[idr]
         occs_sp = orbitals.occnums[:, sp].flatten()[idr]
         dos_sp = orbitals.DOS[:, sp].flatten()[idr]
         ldegen_sp = orbitals.ldegen[:, sp].flatten()[idr]
-<<<<<<< HEAD
-        band_weight_sp = orbitals.nband_weight[:, sp].flatten()[idr]
-
-        data = np.column_stack([eigs_sp, occs_sp, dos_sp, ldegen_sp, band_weight_sp])
-        try:
-            data_tot = np.concatenate((data_tot, data))
-=======
         band_weight_sp = orbitals.kpt_int_weight[:, sp].flatten()[idr]
 
         data = np.column_stack([eigs_sp, occs_sp, dos_sp, ldegen_sp, band_weight_sp])
         try:
             data_tot = np.concatenate((data_tot, data), axis=-1)
->>>>>>> ae63115f
         except ValueError:
             data_tot = data
 
@@ -680,15 +639,6 @@
         "eigs"
         + 5 * " "
         + "occs"
-<<<<<<< HEAD
-        + 5 * " "
-        + "dos"
-        + 6 * " "
-        + "l_degen"
-        + 2 * " "
-        + "band_weight"
-        + 5 * " "
-=======
         + 6 * " "
         + "dos"
         + 7 * " "
@@ -696,7 +646,6 @@
         + 3 * " "
         + "k_int_wt"
         + 4 * " "
->>>>>>> ae63115f
     )
 
     np.savetxt(filename, data_tot, fmt="%8.3e", header=headstr)
@@ -719,32 +668,14 @@
     -------
     None
     """
-<<<<<<< HEAD
-
     data_tot = np.array([])
     for sp in range(config.spindims):
 
-=======
-    data_tot = np.array([])
-    for sp in range(config.spindims):
-
         # compute the dos (*(2l+1)) and FD dist in amenable format
->>>>>>> ae63115f
         e_arr, fd_arr, DOS_arr = orbitals.calc_DOS_sum(
             orbitals.eigvals_min, orbitals.eigvals_max, orbitals.ldegen
         )
 
-<<<<<<< HEAD
-        data = np.column_stack([e_arr, fd_arr[:, sp], DOS_arr[:, sp]])
-
-        try:
-            data_tot = np.concatenate((data_tot, data))
-        except ValueError:
-            data_tot = data
-
-    headstr = (
-        config.spindims * "energy" + 3 * " " + "fd occ" + 3 * " " + "dos" + 3 * " "
-=======
         data = np.column_stack([e_arr[:, sp], fd_arr[:, sp], DOS_arr[:, sp]])
 
         try:
@@ -754,16 +685,11 @@
 
     headstr = config.spindims * (
         "energy" + 5 * " " + "fd occ" + 6 * " " + "dos" + 10 * " "
->>>>>>> ae63115f
     )
 
     np.savetxt(
         filename,
-<<<<<<< HEAD
-        data,
-=======
         data_tot,
->>>>>>> ae63115f
         fmt="%10.5e",
         header=headstr,
     )
