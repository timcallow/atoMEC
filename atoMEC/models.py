"""
Contains models used to compute properties of interest from the Atom object.

<<<<<<< HEAD
So far, the only model implemented is the ISModel. More models will be added in future releases.

Classes
-------
ISModel : Ion-sphere type model, static properties such as KS orbitals, density and energy are directly computed
=======
So far, the only model implemented is the ISModel. More models will be added in future
releases.

Classes
-------
* :class:`ISModel` : Ion-sphere type model, static properties such as KS orbitals, \
density and energy are directly computed
>>>>>>> 261c59ce
"""

# import standard packages

# import external packages
from math import log

# import internal packages
from . import check_inputs
from . import config
from . import staticKS
from . import convergence
from . import writeoutput
from . import xc


class ISModel:
    """
    The ISModel represents a particular family of AA models known as ion-sphere models.

<<<<<<< HEAD
    The implementation in atoMEC is based on the model described in the following pre-print:
    T. J. Callow, E. Kraisler, S. B. Hansen, and A. Cangi, (2021).
    First-principles derivation and properties of density-functional average-atom models. arXiv preprint arXiv:2103.09928.

    Parameter inputs for this model are related to particular choices of approximation, e.g. boundary conditions
    or exchange-correlation functional, rather than fundamental physical properties.

    Parameters
    ----------
    atom : :obj:`Atom`
        The :obj:`Atom` object
    xfunc_id : str or int, optional
        The exchange functional, can be the libxc code or string, or special internal value
        Default : "lda_x"
    cfunc_id : str or int, optional
        The correlation functional, can be the libxc code or string, or special internal value
=======
    The implementation in atoMEC is based on the model described in [1]_.

    Parameter inputs for this model are related to particular choices of approximation,
    e.g. boundary conditions or exchange-correlation functional, rather than
    fundamental physical properties.

    Parameters
    ----------
    atom : atoMEC.Atom
        The main atom object
    xfunc_id : str or int, optional
        The exchange functional, can be the libxc code or string,
        or special internal value
        Default : "lda_x"
    cfunc_id : str or int, optional
        The correlation functional, can be the libxc code or string, or special
        internal value
>>>>>>> 261c59ce
        Default : "lda_c_pw"
    bc : str, optional
        The boundary condition, can be "dirichlet" or "neumann"
        Default : "dirichlet"
    spinpol : bool, optional
        Whether to run a spin-polarized calculation
        Default : False
    spinmag : int, optional
        The spin-magentization
        Default: 0 for nele even, 1 for nele odd
    unbound : str, optional
        The way in which the unbound electron density is computed
        Default : "ideal"
    write_info : bool, optional
        Writes information about the model parameters
        Default : True

    Attributes
    ----------
    nele_tot: int
        total number of electrons
    nele: array_like
        number of electrons per spin channel (or total if spin unpolarized)
<<<<<<< HEAD
=======

    References
    ----------
    .. [1] T. J. Callow, E. Kraisler, S. B. Hansen, and A. Cangi, (2021).
       First-principles derivation and properties of density-functional
       average-atom models, `arXiv:2103.09928 <https://arxiv.org/abs/2103.09928>`__.
>>>>>>> 261c59ce
    """

    def __init__(
        self,
        atom,
        xfunc_id=config.xfunc_id,
        cfunc_id=config.cfunc_id,
        bc=config.bc,
        spinpol=config.spinpol,
        spinmag=-1,
        unbound=config.unbound,
        write_info=True,
    ):

        # Input variables
        self.nele_tot = atom.nele
        self.spinpol = spinpol
        self.spinmag = spinmag
        self.xfunc_id = xfunc_id
        self.cfunc_id = cfunc_id
        self.bc = bc
        self.unbound = unbound

        # print the information
        if write_info:
            print(self.info)

    @property
    def spinpol(self):
        """bool: Whether calculation will be spin-polarized."""
        return self._spinpol

    @spinpol.setter
    def spinpol(self, spinpol):
        self._spinpol = check_inputs.ISModel.check_spinpol(spinpol)
        # define the leading dimension for KS quantities (density, orbs, pot)
        if self._spinpol:
            config.spindims = 2
        else:
            config.spindims = 1

        try:
            # compute the no of electrons in each spin channel
            self.nele = check_inputs.ISModel.calc_nele(
                self.spinmag, self.nele_tot, self.spinpol
            )
            config.nele = self.nele
        except AttributeError:
            pass

        # reset the x and c functionals if spinpol changes
        try:
            config.xfunc = xc.set_xc_func(self._xfunc_id)
            config.cfunc = xc.set_xc_func(self._cfunc_id)
        except AttributeError:
            pass

    @property
    def spinmag(self):
<<<<<<< HEAD
        """int: the spin magentization (difference in number of up/down spin electrons)."""
=======
        """int: the spin magentization (difference in no. up/down spin electrons)."""
>>>>>>> 261c59ce
        return self._spinmag

    @spinmag.setter
    def spinmag(self, spinmag):
        self._spinmag = check_inputs.ISModel.check_spinmag(spinmag, self.nele_tot)
        try:
            # compute the no of electrons in each spin channel
            self.nele = check_inputs.ISModel.calc_nele(
                self.spinmag, self.nele_tot, self.spinpol
            )
            config.nele = self.nele
        except AttributeError:
            pass

    @property
    def xfunc_id(self):
        """str: exchange functional shorthand id."""
        return self._xfunc_id

    @xfunc_id.setter
    def xfunc_id(self, xfunc_id):
        self._xfunc_id = check_inputs.ISModel.check_xc(xfunc_id, "exchange")
        # define the exchange func object
        config.xfunc = xc.set_xc_func(self._xfunc_id)

    @property
    def cfunc_id(self):
        """str: correlation functional shorthand id."""
        return self._cfunc_id

    @cfunc_id.setter
    def cfunc_id(self, cfunc_id):
        self._cfunc_id = check_inputs.ISModel.check_xc(cfunc_id, "correlation")
        # define the correlation func object
        config.cfunc = xc.set_xc_func(self._cfunc_id)

    @property
    def bc(self):
<<<<<<< HEAD
        """str: the boundary condition for solving the KS equations in a finite sphere."""
=======
        """str: boundary condition for solving the KS equations in a finite sphere."""
>>>>>>> 261c59ce
        return self._bc

    @bc.setter
    def bc(self, bc):
        self._bc = check_inputs.ISModel.check_bc(bc)
        config.bc = self._bc

    @property
    def unbound(self):
        """str: the treatment of unbound (free) electrons."""
        return self._unbound

    @unbound.setter
    def unbound(self, unbound):
        self._unbound = check_inputs.ISModel.check_unbound(unbound)
        config.unbound = self._unbound

    @property
    def info(self):
        """str: formatted description of the ISModel attributes."""
        return writeoutput.write_ISModel_data(self)

    @writeoutput.timing
    def CalcEnergy(
        self,
        nmax,
        lmax,
        grid_params={},
        conv_params={},
        scf_params={},
        force_bound=[],
        write_info=True,
        verbosity=0,
    ):
        r"""
        Run a self-consistent calculation to minimize the Kohn-Sham free energy.

        Parameters
        ----------
        nmax : int
            maximum no. eigenvalues to compute for each value of angular momentum
        lmax : int
            maximum no. angular momentum eigenfunctions to consider
        grid_params : dict, optional
            dictionary of grid parameters as follows:
            {
            `ngrid` (``int``)   : number of grid points,
            `x0`    (``float``) : LHS grid point takes form
            :math:`r_0=\exp(x_0)`; :math:`x_0` can be specified
            }
        conv_params : dict, optional
            dictionary of convergence parameters as follows:
            {
            `econv` (``float``) : convergence for total energy,
            `nconv` (``float``) : convergence for density,
            `vconv` (``float``) : convergence for electron number
            }
        scf_params : dict, optional
            dictionary for scf cycle parameters as follows:
            {
            `maxscf`  (``int``)   : maximum number of scf cycles,
            `mixfrac` (``float``) : density mixing fraction
            }
        force_bound : list of list of ints, optional
            force certain levels to be bound, for example:
            `force_bound = [0, 1, 0]`
            forces the orbital with quantum numbers :math:`\sigma=0,\ l=1,\ n=0` to be
            always bound even if it has positive energy. This prevents convergence
            issues.
        verbosity : int, optional
            how much information is printed at each SCF cycle.
            `verbosity=0` prints the total energy and convergence values (default).
            `verbosity=1` prints the above and the KS eigenvalues and occupations.
        write_info : bool, optional
            prints the scf cycle and final parameters
            defaults to True

        Returns
        -------
        output_dict : dict
            dictionary containing final KS quantities as follows:
            {
            `energy` (:obj:`staticKS.Energy`)       : total energy object,
            `density` (:obj:`staticKS.Density`)     : density object,
            `potential` (:obj:`staticKS.Potential`)  : potential object,
            `orbitals` (:obj:`staticKS.Orbitals`)    : orbitals object
            }
        """
        # boundary cond, unbound electrons, xc func objects
        config.bc = self.bc
        config.unbound = self.unbound

        # reset global parameters if they are changed
        config.nmax = nmax
        config.lmax = lmax
        config.grid_params = check_inputs.EnergyCalcs.check_grid_params(grid_params)
        config.conv_params = check_inputs.EnergyCalcs.check_conv_params(conv_params)
        config.scf_params = check_inputs.EnergyCalcs.check_scf_params(scf_params)

        # experimental change
        config.force_bound = force_bound

        # set up the xgrid and rgrid
        xgrid, rgrid = staticKS.log_grid(log(config.r_s))

        # initialize orbitals
        orbs = staticKS.Orbitals(xgrid)
        # use coulomb potential as initial guess
        v_init = staticKS.Potential.calc_v_en(xgrid)
        v_s_old = v_init  # initialize the old potential
        orbs.compute(v_init, init=True)

        # occupy orbitals
        orbs.occupy()

        # write the initial spiel
        scf_init = writeoutput.SCF.write_init()
        print(scf_init)

        # initialize the convergence object
        conv = convergence.SCF(xgrid)

        for iscf in range(config.scf_params["maxscf"]):

            # print orbitals and occupations
            if verbosity == 1:
                eigs, occs = writeoutput.SCF.write_orb_info(orbs)
                print("\n" + "Orbital eigenvalues (Ha) :" + "\n\n" + eigs)
                print("Orbital occupations (2l+1) * f_{nl} :" + "\n\n" + occs)

            # construct density
            rho = staticKS.Density(orbs)

            # construct potential
            pot = staticKS.Potential(rho)

            # compute energies
            energy = staticKS.Energy(orbs, rho)
            E_free = energy.F_tot

            # mix potential
            if iscf > 1:
                alpha = config.scf_params["mixfrac"]
                v_s = alpha * pot.v_s + (1 - alpha) * v_s_old
            else:
                v_s = pot.v_s

            # update the orbitals with the KS potential
            orbs.compute(v_s)
            orbs.occupy()

            # update old potential
            v_s_old = v_s

            # test convergence
            conv_vals = conv.check_conv(E_free, v_s, rho.total, iscf)

            # write scf output
            scf_string = writeoutput.SCF.write_cycle(iscf, E_free, conv_vals)
            print(scf_string)

            # exit if converged
            if conv_vals["complete"]:
                break

        # compute final density and energy
        rho = staticKS.Density(orbs)
        energy = staticKS.Energy(orbs, rho)

        # write final output
        scf_final = writeoutput.SCF().write_final(energy, orbs, rho, conv_vals)
        print(scf_final)

        # write the density to file
        writeoutput.density_to_csv(rgrid, rho)

        # write the potential to file
        writeoutput.potential_to_csv(rgrid, pot)

        output_dict = {
            "energy": energy,
            "density": rho,
            "potential": pot,
            "orbitals": orbs,
        }

        return output_dict<|MERGE_RESOLUTION|>--- conflicted
+++ resolved
@@ -1,13 +1,6 @@
 """
 Contains models used to compute properties of interest from the Atom object.
 
-<<<<<<< HEAD
-So far, the only model implemented is the ISModel. More models will be added in future releases.
-
-Classes
--------
-ISModel : Ion-sphere type model, static properties such as KS orbitals, density and energy are directly computed
-=======
 So far, the only model implemented is the ISModel. More models will be added in future
 releases.
 
@@ -15,7 +8,6 @@
 -------
 * :class:`ISModel` : Ion-sphere type model, static properties such as KS orbitals, \
 density and energy are directly computed
->>>>>>> 261c59ce
 """
 
 # import standard packages
@@ -36,24 +28,6 @@
     """
     The ISModel represents a particular family of AA models known as ion-sphere models.
 
-<<<<<<< HEAD
-    The implementation in atoMEC is based on the model described in the following pre-print:
-    T. J. Callow, E. Kraisler, S. B. Hansen, and A. Cangi, (2021).
-    First-principles derivation and properties of density-functional average-atom models. arXiv preprint arXiv:2103.09928.
-
-    Parameter inputs for this model are related to particular choices of approximation, e.g. boundary conditions
-    or exchange-correlation functional, rather than fundamental physical properties.
-
-    Parameters
-    ----------
-    atom : :obj:`Atom`
-        The :obj:`Atom` object
-    xfunc_id : str or int, optional
-        The exchange functional, can be the libxc code or string, or special internal value
-        Default : "lda_x"
-    cfunc_id : str or int, optional
-        The correlation functional, can be the libxc code or string, or special internal value
-=======
     The implementation in atoMEC is based on the model described in [1]_.
 
     Parameter inputs for this model are related to particular choices of approximation,
@@ -71,7 +45,6 @@
     cfunc_id : str or int, optional
         The correlation functional, can be the libxc code or string, or special
         internal value
->>>>>>> 261c59ce
         Default : "lda_c_pw"
     bc : str, optional
         The boundary condition, can be "dirichlet" or "neumann"
@@ -95,15 +68,12 @@
         total number of electrons
     nele: array_like
         number of electrons per spin channel (or total if spin unpolarized)
-<<<<<<< HEAD
-=======
 
     References
     ----------
     .. [1] T. J. Callow, E. Kraisler, S. B. Hansen, and A. Cangi, (2021).
        First-principles derivation and properties of density-functional
        average-atom models, `arXiv:2103.09928 <https://arxiv.org/abs/2103.09928>`__.
->>>>>>> 261c59ce
     """
 
     def __init__(
@@ -163,11 +133,7 @@
 
     @property
     def spinmag(self):
-<<<<<<< HEAD
-        """int: the spin magentization (difference in number of up/down spin electrons)."""
-=======
         """int: the spin magentization (difference in no. up/down spin electrons)."""
->>>>>>> 261c59ce
         return self._spinmag
 
     @spinmag.setter
@@ -206,11 +172,7 @@
 
     @property
     def bc(self):
-<<<<<<< HEAD
-        """str: the boundary condition for solving the KS equations in a finite sphere."""
-=======
         """str: boundary condition for solving the KS equations in a finite sphere."""
->>>>>>> 261c59ce
         return self._bc
 
     @bc.setter
@@ -245,6 +207,7 @@
         write_info=True,
         verbosity=0,
     ):
+
         r"""
         Run a self-consistent calculation to minimize the Kohn-Sham free energy.
 
