name: docs

on:
  pull_request:
    branches:
      - master
      - develop
<<<<<<< HEAD
      - documenation
=======
      - documentation
>>>>>>> 261c59ce
  push:
    branches:
      - documentation
      - develop

jobs:
  python-style-checks:
    runs-on: ubuntu-18.04
    steps:
      - name: Check out repository
        uses: actions/checkout@v2

      - name: Setup Python
        uses: actions/setup-python@v2
        with:
          python-version: '3.8'

      - name: Upgrade pip
        run: python3 -m pip install --upgrade pip

      - name: Install dependencies
        run: pip install -qU pydocstyle flake8

      - name: Check docstrings
        run: pydocstyle --convention=numpy atoMEC

      - name: Lint with flake8
        run: flake8 atoMEC --count --show-source --statistics

  build-and-deploy-pages:
    needs: python-style-checks
    runs-on: ubuntu-18.04
    steps:
      - name: Check out repository
        uses: actions/checkout@v2

      - name: Setup Python
        uses: actions/setup-python@v2
        with:
          python-version: '3.8'

      - name: Upgrade pip
        run: python3 -m pip install --upgrade pip

      - name: Install dependencies
        run: |
          pip install -q -r docs/requirements.txt

      - name: Build API and docs
        run: |
          sphinx-apidoc -o docs/source/api atoMEC
          sphinx-build -W --keep-going -b html -d docs/_build/doctrees docs/source docs/_build/html
          mv -v docs/_build/html public

      - name: Deploy
        uses: peaceiris/actions-gh-pages@v3
        with:
          github_token: ${{ secrets.GITHUB_TOKEN }}
          publish_dir: ./public<|MERGE_RESOLUTION|>--- conflicted
+++ resolved
@@ -5,11 +5,7 @@
     branches:
       - master
       - develop
-<<<<<<< HEAD
-      - documenation
-=======
       - documentation
->>>>>>> 261c59ce
   push:
     branches:
       - documentation
