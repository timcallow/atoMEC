--- conflicted
+++ resolved
@@ -15,23 +15,6 @@
 
 
 # expected values and tolerance
-<<<<<<< HEAD
-# finite_diff_expected_A = 170.95
-# finite_diff_expected_B = 239.70
-# stress_tensor_expected_rr = 146.06
-# stress_tensor_expected_tr = 109.76
-# virial_expected_corr = 140.75
-# virial_expected_nocorr = 175.89
-# ideal_expected = 100.06
-finite_diff_expected_A = 171.17
-finite_diff_expected_B = 239.89
-stress_tensor_expected_rr = 146.22
-stress_tensor_expected_tr = 109.78
-virial_expected_corr = 140.93
-virial_expected_nocorr = 176.12
-ideal_expected = 100.22
-ion_expected = 165.19
-=======
 finite_diff_expected_A = 172.56183194182995
 finite_diff_expected_B = 243.88427030813003
 stress_tensor_expected_rr = 149.58033991478263
@@ -41,7 +24,15 @@
 ideal_expected = 103.0141806222132
 ion_expected = 165.19118614722603
 
->>>>>>> 7f4164df
+# finite_diff_expected_A = 172.7901141234914
+# finite_diff_expected_B = 244.07583787161016
+# stress_tensor_expected_rr = 149.73033807712747
+# stress_tensor_expected_tr = 111.06081510739284
+# virial_expected_corr = 143.24751643301548
+# virial_expected_nocorr = 178.4773754882704
+# ideal_expected = 103.18020549090063
+# ion_expected = 165.19118614722603
+
 accuracy = 0.1
 
 
